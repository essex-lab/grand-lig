--- conflicted
+++ resolved
@@ -345,13 +345,6 @@
 
         # Calculate the centre of the GCMC sphere, if using reference atoms
         if self.ref_atoms is not None:
-<<<<<<< HEAD
-=======
-            #self.sphere_centre = np.zeros(3) * unit.nanometers
-            #for atom in self.ref_atoms:
-            #    self.sphere_centre += self.positions[atom]
-            #self.sphere_centre /= len(self.ref_atoms)
->>>>>>> 868ca89b
             self.getSphereCentre()
 
         # Loop over waters and check which are in/out of the GCMC sphere at the beginning - may be able to replace this with updateGCMCSphere?
@@ -627,18 +620,10 @@
             acc_rate = np.nan
         mean_N = np.round(np.mean(self.Ns), 3)
         # Print out a line describing the acceptance rate and sampling of N
-<<<<<<< HEAD
         msg = "{} move(s) completed ({} accepted ({:.3f} %)). Current N = {}. Average N = {:.3f}".format(self.n_moves,
                                                                                                          self.n_accepted,
                                                                                                          acc_rate,
                                                                                                          self.N,
-=======
-        msg = "{} move(s) completed ({} accepted({:.3f} %)). Current N = {}. Average N = {:.3f}".format(self.n_moves,
-                                                                                                        self.n_accepted,
-                                                                                                        acc_rate,
-                                                                                                        self.N,
->>>>>>> 868ca89b
-                                                                                                        mean_N)
         print(msg)
 
         # Write to the file describing which waters are ghosts through the trajectory
