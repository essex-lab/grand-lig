--- conflicted
+++ resolved
@@ -1742,11 +1742,7 @@
         self.adjustSpecificWater(atom_indices, 0.0)
         # Calculate energy of new state and acceptance probability
         final_energy = self.context.getState(getEnergy=True).getPotentialEnergy()
-<<<<<<< HEAD
-        acc_prob = self.N * np.exp(-self.B) * np.exp(-(final_energy - self.energy) / self.kT) / (4 * np.power(np.pi, 3))
-=======
-        acc_prob = self.N * np.exp(-self.B) * np.exp(-(final_energy - self.energy) / self.kT) 
->>>>>>> 4154ead7
+        acc_prob = self.N * np.exp(-self.B) * np.exp(-(final_energy - self.energy) / self.kT)
         self.acceptance_probabilities.append(acc_prob)
 
         if acc_prob < np.random.rand() or np.isnan(acc_prob):
